language: go

go: 1.5

<<<<<<< HEAD
script: go get github.com/crioto/tuntap && go get github.com/mdlayher/ethernet && go get gopkg.in/yaml.v2 && go get github.com/jackpal/bencode-go && go get github.com/wayn3h0/go-uuid && go test ./...
=======
before_install:
    - go get github.com/danderson/tuntap
    - go get github.com/mdlayher/ethernet
    - go get gopkg.in/yaml.v2
    - go get github.com/jackpal/bencode-go
    - go get github.com/wayn3h0/go-uuid

script: 
    - go test ./... 
    - go test --bench . ./...
>>>>>>> 5ee25d40
<|MERGE_RESOLUTION|>--- conflicted
+++ resolved
@@ -2,9 +2,6 @@
 
 go: 1.5
 
-<<<<<<< HEAD
-script: go get github.com/crioto/tuntap && go get github.com/mdlayher/ethernet && go get gopkg.in/yaml.v2 && go get github.com/jackpal/bencode-go && go get github.com/wayn3h0/go-uuid && go test ./...
-=======
 before_install:
     - go get github.com/danderson/tuntap
     - go get github.com/mdlayher/ethernet
@@ -14,5 +11,4 @@
 
 script: 
     - go test ./... 
-    - go test --bench . ./...
->>>>>>> 5ee25d40
+    - go test --bench . ./...